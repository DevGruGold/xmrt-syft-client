{
  "permissions": {
    "allow": [
      "Bash(mkdir:*)",
      "Bash(mv:*)",
      "Bash(python:*)",
      "Bash(ls:*)",
      "Bash(cp:*)",
      "Bash(rm:*)",
      "Bash(# Create the wallet directory for liamtrask\nmkdir -p ~/.syft/gdrive/liamtrask_at_gmail_com\n\n# Copy the credentials\ncp ~/Downloads/credentials.json ~/.syft/gdrive/liamtrask_at_gmail_com/credentials.json\n\n# Create account info\necho ''{\"\"email\"\": \"\"liamtrask@gmail.com\"\"}'' > ~/.syft/gdrive/liamtrask_at_gmail_com/account_info.json\n\necho \"\"✅ Manually added liamtrask@gmail.com to wallet\"\"\nls -la ~/.syft/gdrive/liamtrask_at_gmail_com/)",
      "Bash(grep:*)",
      "Bash(git init:*)",
      "Bash(git add:*)",
      "Bash(git commit:*)",
      "Bash(rg:*)",
      "Bash(sed:*)",
      "Bash(find:*)",
      "Bash(git restore:*)",
<<<<<<< HEAD
      "Bash(pip install:*)",
      "Bash(pip show:*)",
      "Bash(pip --version)"
=======
      "WebFetch(domain:openmined.github.io)",
      "WebFetch(domain:www.speakeasy.com)",
      "Bash(uv pip install:*)",
      "Bash(uv run:*)"
>>>>>>> 79c9fde3
    ],
    "deny": []
  }
}<|MERGE_RESOLUTION|>--- conflicted
+++ resolved
@@ -16,16 +16,13 @@
       "Bash(sed:*)",
       "Bash(find:*)",
       "Bash(git restore:*)",
-<<<<<<< HEAD
       "Bash(pip install:*)",
       "Bash(pip show:*)",
-      "Bash(pip --version)"
-=======
+      "Bash(pip --version)",
       "WebFetch(domain:openmined.github.io)",
       "WebFetch(domain:www.speakeasy.com)",
       "Bash(uv pip install:*)",
       "Bash(uv run:*)"
->>>>>>> 79c9fde3
     ],
     "deny": []
   }
