"""
syft_client - Transport-agnostic client for decentralized file syncing

A Python library for secure, decentralized file synchronization across
multiple transport protocols (email, Google Drive, WebRTC, etc.).

Based on the Beach RFC specifications for transport-agnostic communication.
"""

from syft_client.gdrive_unified import GDriveUnifiedClient, create_gdrive_client
from syft_client.auth import login, list_accounts, logout, add_current_credentials_to_wallet
from syft_client.wizard import wizard
<<<<<<< HEAD
=======
from syft_client.syft_file_backed_view import SyftFileBackedView
from syft_client.syft_message import SyftMessage
>>>>>>> 79c9fde3

__version__ = "0.1.0"

__all__ = [
    "GDriveUnifiedClient", 
    "create_gdrive_client",
    "login",
    "list_accounts",
    "logout",
    "add_current_credentials_to_wallet",
<<<<<<< HEAD
    "wizard"
=======
    "wizard",
    "SyftFileBackedView",
    "SyftMessage"
>>>>>>> 79c9fde3
]<|MERGE_RESOLUTION|>--- conflicted
+++ resolved
@@ -10,11 +10,8 @@
 from syft_client.gdrive_unified import GDriveUnifiedClient, create_gdrive_client
 from syft_client.auth import login, list_accounts, logout, add_current_credentials_to_wallet
 from syft_client.wizard import wizard
-<<<<<<< HEAD
-=======
 from syft_client.syft_file_backed_view import SyftFileBackedView
 from syft_client.syft_message import SyftMessage
->>>>>>> 79c9fde3
 
 __version__ = "0.1.0"
 
@@ -25,11 +22,7 @@
     "list_accounts",
     "logout",
     "add_current_credentials_to_wallet",
-<<<<<<< HEAD
-    "wizard"
-=======
     "wizard",
     "SyftFileBackedView",
     "SyftMessage"
->>>>>>> 79c9fde3
 ]