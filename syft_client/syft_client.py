"""
SyftClient class - Main client object that manages platforms and transport layers
"""

from typing import Dict, List, Optional, Any
from pathlib import Path
from .platforms.base import BasePlatformClient
from .platforms.detection import Platform, detect_primary_platform, get_secondary_platforms, PlatformDetector
from .environment import Environment, detect_environment


class SyftClient:
    """
    Main client object that manages multiple platforms for a single email
    
    A SyftClient represents an authenticated session for a single email account
    that can have multiple platforms (e.g., Gmail + Dropbox with same email).
    """
    
    def __init__(self, email: str):
        """
        Initialize a SyftClient for a specific email
        
        Args:
            email: The email address for this client
        """
        self.email = email
        self._platforms: Dict[str, BasePlatformClient] = {}
        self.transport_instances: Dict[str, Any] = {}  # platform:transport -> instance
        self.local_syftbox_dir: Optional[Path] = None
<<<<<<< HEAD
        self._sync = None  # Lazy-loaded sync manager
        self.verbose = True  # Default verbose mode
=======
        self._job_client = None # Cache for lazy-loaded job client
>>>>>>> b86bf8b5
        
    @property
    def platforms(self):
        """Provide attribute-style access to platforms"""
        class PlatformRegistry:
            def __init__(self, platforms_dict):
                self._platforms = platforms_dict
                self._parent_client = self  # Reference to parent SyftClient
            
            def __getattr__(self, name):
                if name in self._platforms:
                    return self._platforms[name]
                raise AttributeError(f"'platforms' object has no attribute '{name}'")
            
            def __getitem__(self, key):
                return self._platforms[key]
            
            def __contains__(self, key):
                return key in self._platforms
            
            def items(self):
                return self._platforms.items()
            
            def keys(self):
                return self._platforms.keys()
            
            def values(self):
                return self._platforms.values()
            
            def get(self, key, default=None):
                return self._platforms.get(key, default)
            
            def __dir__(self):
                """Support tab completion for platform names"""
                # Include dict methods and platform names
                return list(self._platforms.keys()) + ['items', 'keys', 'values', 'get']
            
            def __repr__(self):
                """String representation showing platforms and their transports"""
                from rich.console import Console
                from rich.table import Table
                from rich.panel import Panel
                from io import StringIO
                
                # Create a string buffer to capture the rich output
                string_buffer = StringIO()
                console = Console(file=string_buffer, force_terminal=True, width=100)
                
                # Create main table with single column for better formatting
                main_table = Table(show_header=False, show_edge=False, box=None, padding=0)
                main_table.add_column("", no_wrap=False)
                
                # Add each platform with its transports
                for platform_name, platform in self._platforms.items():
                    # Platform header with project info
                    platform_header = f"[bold yellow].{platform_name}[/bold yellow]"
                    
                    # Try to get project ID from credentials or auth data
                    project_info = ""
                    if platform_name in ['google_personal', 'google_org']:
                        # For Google Org, check if project_id is already loaded
                        if platform_name == 'google_org' and hasattr(platform, 'project_id') and platform.project_id:
                            project_info = f" [dim](project: {platform.project_id})[/dim]"
                        else:
                            # Try to get project ID from credentials file
                            try:
                                creds_path = None
                                if hasattr(platform, 'find_oauth_credentials'):
                                    creds_path = platform.find_oauth_credentials()
                                elif hasattr(platform, 'credentials_path'):
                                    creds_path = platform.credentials_path
                                
                                if creds_path and creds_path.exists():
                                    import json
                                    with open(creds_path, 'r') as f:
                                        creds_data = json.load(f)
                                        if 'installed' in creds_data:
                                            project_id = creds_data['installed'].get('project_id')
                                            if project_id:
                                                project_info = f" [dim](project: {project_id})[/dim]"
                            except:
                                pass
                    
                    main_table.add_row(platform_header + project_info)
                    
                    # Get all available transport names (including uninitialized)
                    transport_names = platform.get_transport_layers()
                    
                    for transport_name in transport_names:
                        # Initialize status indicators
                        api_status = "[red]✗[/red]"  # Default to not enabled
                        auth_status = "[dim]✗[/dim]"  # Not authenticated by default
                        transport_style = "dim"
                        message = ""
                        
                        # Check if transport is actually initialized and setup
                        transport_initialized = False
                        if hasattr(platform, 'transports') and transport_name in platform.transports:
                            transport = platform.transports[transport_name]
                            # Check if this is an initialized transport (not a stub)
                            if hasattr(transport, '_setup_called') and transport._setup_called:
                                transport_initialized = True
                                auth_status = "[green]✓[/green]"
                            elif hasattr(transport, 'is_setup') and callable(transport.is_setup):
                                # For fully initialized transports, check is_setup
                                try:
                                    if transport.is_setup():
                                        transport_initialized = True
                                        auth_status = "[green]✓[/green]"
                                except:
                                    pass
                        
                        # Use static method to check API status
                        # This works regardless of whether transport is initialized
                        transport_map = None
                        if platform_name == 'google_personal':
                            # Import the transport classes to use their static methods
                            transport_map = {
                                'gmail': 'syft_client.platforms.google_personal.gmail.GmailTransport',
                                'gdrive_files': 'syft_client.platforms.google_personal.gdrive_files.GDriveFilesTransport',
                                'gsheets': 'syft_client.platforms.google_personal.gsheets.GSheetsTransport',
                                'gforms': 'syft_client.platforms.google_personal.gforms.GFormsTransport'
                            }
                        elif platform_name == 'google_org':
                            # Import the transport classes to use their static methods
                            transport_map = {
                                'gmail': 'syft_client.platforms.google_org.gmail.GmailTransport',
                                'gdrive_files': 'syft_client.platforms.google_org.gdrive_files.GDriveFilesTransport',
                                'gsheets': 'syft_client.platforms.google_org.gsheets.GSheetsTransport',
                                'gforms': 'syft_client.platforms.google_org.gforms.GFormsTransport'
                            }
                            
                        if transport_map and transport_name in transport_map:
                                try:
                                    # Import the transport class
                                    module_path, class_name = transport_map[transport_name].rsplit('.', 1)
                                    module = __import__(module_path, fromlist=[class_name])
                                    transport_class = getattr(module, class_name)
                                    
                                    # Call static method to check API
                                    if transport_class.check_api_enabled(platform):
                                        api_status = "[green]✓[/green]"
                                        transport_style = "green"
                                    else:
                                        api_status = "[red]✗[/red]"
                                        transport_style = "dim"
                                        # If API is disabled, show enable message
                                        message = f" [dim](call .{transport_name}.enable_api())[/dim]"
                                except Exception as e:
                                    # If check fails, see if it's an API disabled error
                                    if "has not been used in project" in str(e) and "before or it is disabled" in str(e):
                                        api_status = "[red]✗[/red]"
                                        message = f" [dim](call .{transport_name}.enable_api())[/dim]"
                        
                        # Set message based on transport initialization status
                        if not transport_initialized:
                            # Transport is not initialized
                            if api_status == "[green]✓[/green]":
                                # API is enabled but transport not initialized
                                message = " [dim](call .init() to initialize)[/dim]" if message == "" else message
                            else:
                                # API is disabled and transport not initialized
                                if message == "":
                                    message = " [dim](not initialized)[/dim]"
                        
                        # Show both statuses
                        main_table.add_row(f"  {api_status} {auth_status} [{transport_style}].{transport_name}[/{transport_style}]{message}")
                
                # Create the panel
                panel = Panel(
                    main_table,
                    title="Platforms",
                    expand=False,
                    width=100,
                    padding=(1, 2)
                )
                
                console.print(panel)
                output = string_buffer.getvalue()
                string_buffer.close()
                
                return output.strip()
                
        return PlatformRegistry(self._platforms)
    
    def _initialize_all_transports(self) -> None:
        """Initialize transport instances for all possible platforms"""
        from .platforms import get_platform_client
        
        # Initialize transports for secondary platforms
        for platform in get_secondary_platforms():
            try:
                platform_client = get_platform_client(platform, self.email)
                self._add_platform_transports(platform.value, platform_client)
            except:
                pass  # Skip if platform client can't be created
    
    def _add_platform_transports(self, platform_name: str, platform_client: BasePlatformClient) -> None:
        """Add transport instances from a platform client to our registry"""
        platform_transports = platform_client.get_transport_instances()
        
        for transport_name, transport_instance in platform_transports.items():
            key = f"{platform_name}:{transport_name}"
            self.transport_instances[key] = transport_instance
    
    def add_platform(self, platform_client: BasePlatformClient, auth_data: Dict[str, Any]) -> None:
        """
        Add an authenticated platform to this client
        
        Args:
            platform_client: The authenticated platform client
            auth_data: Authentication data from the platform
        """
        platform_name = platform_client.platform
        self._platforms[platform_name] = platform_client
        
        # Store auth data in the platform client for now
        platform_client._auth_data = auth_data
        
        # Add transports from this platform
        self._add_platform_transports(platform_name, platform_client)
    
    def _create_local_syftbox_directory(self) -> None:
        """Create the local SyftBox directory structure"""
        if not self.email:
            return
            
        # Create ~/SyftBox_{email} directory
        home_dir = Path.home()
        syftbox_dir = home_dir / f"SyftBox_{self.email}"
        
        if not syftbox_dir.exists():
            try:
                syftbox_dir.mkdir(exist_ok=True)
                print(f"📁 Created local SyftBox directory: {syftbox_dir}")
                
                # Create subdirectories
                subdirs = ["datasites", "apps"]
                for subdir in subdirs:
                    (syftbox_dir / subdir).mkdir(exist_ok=True)
                    
            except Exception as e:
                print(f"⚠️  Could not create SyftBox directory: {e}")
        else:
            print(f"📁 Using existing SyftBox directory: {syftbox_dir}")
                
        # Store the path for later use
        self.local_syftbox_dir = syftbox_dir
    
    def _setup_job_directories(self) -> None:
        """
        Setup job directory structure if syft-job is available.
        Creates: SyftBox/datasites/<email>/app_data/job/{inbox,approved,done}
        """
        # Check if syft-job is available (silently skip if not)
        try:
            import syft_job
        except ImportError:
            return
        
        # Use the .folder property to get SyftBox directory
        syftbox_dir = self.get_syftbox_directory()
        if not syftbox_dir:
            return
        
        try:
            # Create the job base directory structure
            job_base_dir = syftbox_dir / "datasites" / self.email / "app_data" / "job"
            job_base_dir.mkdir(parents=True, exist_ok=True)
            
            # Create subdirectories
            subdirs = ["inbox", "approved", "done"]
            for subdir in subdirs:
                (job_base_dir / subdir).mkdir(parents=True, exist_ok=True)
                
        except Exception as e:
            # Print error if directory creation fails
            print(f"⚠️  Could not create job directories: {e}")
    
    def get_syftbox_directory(self) -> Optional[Path]:
        """Get the local SyftBox directory path"""
        if self.local_syftbox_dir:
            return self.local_syftbox_dir
        elif self.email:
            # Calculate the path even if not created yet
            return Path.home() / f"SyftBox_{self.email}"
        return None
    
    @property
    def folder(self) -> Optional[str]:
        """Get the local SyftBox directory path as a string"""
        syftbox_dir = self.get_syftbox_directory()
        return str(syftbox_dir) if syftbox_dir else None
    
    def _get_job_client(self):
        """
        Get the syft-job client instance (lazy-loaded and cached)
        
        Returns:
            Job client from syft_job.get_client(folder)
            
        Raises:
            ImportError: If syft-job package is not installed
        """
        if self._job_client is None:
            try:
                import syft_job as sj
                self._job_client = sj.get_client(self.folder)
            except ImportError:
                raise ImportError(
                    "syft-job package is not installed. "
                    "Install it with: pip install syft-client[job]"
                )
        return self._job_client

    @property
    def jobs(self):
        """
        Access to jobs interface from syft-job package
        
        Returns:
            Jobs interface from job_client.jobs
        """
        return self._get_job_client().jobs

    def submit_bash_job(self, *args, **kwargs):
        """
        Submit a bash job using the syft-job package
        
        This method delegates to job_client.submit_bash_job()
        
        Args:
            *args: Positional arguments passed to submit_bash_job
            **kwargs: Keyword arguments passed to submit_bash_job
            
        Returns:
            Result from job_client.submit_bash_job()
        """
        return self._get_job_client().submit_bash_job(*args, **kwargs)
    
    @property
    def sync(self):
        """Lazy-loaded sync manager for messaging and peer management"""
        if self._sync is None:
            from .sync import SyncManager
            self._sync = SyncManager(self)
        return self._sync
    
    # High-level sync API methods
    def send_to_peers(self, path: str) -> Dict[str, bool]:
        """
        Send file/folder to all peers
        
        Args:
            path: Path to file/folder (supports syft:// URLs)
            
        Returns:
            Dict mapping peer emails to success status
        """
        return self.sync.send_to_peers(path)
    
    def send_to(self, path: str, recipient: str, requested_latency_ms: Optional[int] = None, priority: str = "normal") -> bool:
        """
        Send file/folder to specific recipient
        
        Args:
            path: Path to file/folder (supports syft:// URLs)
            recipient: Email address of recipient
            requested_latency_ms: Desired latency in milliseconds (optional)
            priority: "urgent", "normal", or "background" (default: "normal")
            
        Returns:
            True if successful
        """
        return self.sync.send_to(path, recipient, requested_latency_ms, priority)
    
    def add_peer(self, email: str) -> bool:
        """
        Add a peer for bidirectional communication
        
        Args:
            email: Email address to add as peer
            
        Returns:
            True if successful
        """
        return self.sync.add_peer(email)
    
    def check_peer_requests(self) -> Dict[str, List]:
        """
        Check all transports for incoming peer requests
        
        Returns:
            Dictionary mapping platform.transport to list of PeerRequest objects
        """
        return self.sync.peers_manager.check_all_peer_requests(verbose=True)
    
    @property
    def peers(self):
        """Access peers with list and dict-style indexing"""
        class PeersProperty:
            def __init__(self, sync_manager, client):
                self._sync = sync_manager
                self._client = client  # Store reference to the client
            
            def __getitem__(self, key):
                if isinstance(key, int):
                    # List-style access: peers[0]
                    peer_list = self._sync.peers
                    if 0 <= key < len(peer_list):
                        email = peer_list[key]
                        peer = self._sync.peers_manager.get_peer(email)
                        if peer:
                            # Inject client reference
                            peer._client = self._client
                        return peer
                    else:
                        raise IndexError(f"Peer index {key} out of range")
                elif isinstance(key, str):
                    # Dict-style access: peers['email@example.com']
                    peer = self._sync.peers_manager.get_peer(key)
                    if peer is None:
                        raise KeyError(f"Peer '{key}' not found")
                    # Inject client reference
                    peer._client = self._client
                    return peer
                else:
                    raise TypeError(f"Invalid key type: {type(key)}")
            
            def __len__(self):
                return len(self._sync.peers)
            
            def __iter__(self):
                # Allow iteration over peer emails
                return iter(self._sync.peers)
            
            def list(self):
                """Get list of peer emails"""
                return self._sync.peers
            
            def all(self):
                """Get all peer objects"""
                return [self._sync.peers_manager.get_peer(email) 
                        for email in self._sync.peers]
            
            def clear_caches(self):
                """Clear all peer caches and force re-detection from online sources"""
                return self._sync.peers_manager.clear_all_caches()
            
            @property
            def requests(self):
                """Access peer requests"""
                class PeerRequestsProperty:
                    def __init__(self, sync_manager):
                        self._sync = sync_manager
                        self._requests_cache = None
                    
                    def _get_all_requests(self):
                        """Get all peer requests organized by email"""
                        if self._requests_cache is None:
                            try:
                                requests_data = self._sync.peers_manager.check_all_peer_requests(verbose=False)
                                # Group by email
                                by_email = {}
                                for transport_key, reqs in requests_data.items():
                                    for req in reqs:
                                        if req.email not in by_email:
                                            by_email[req.email] = {
                                                'email': req.email,
                                                'transports': [],
                                                'platforms': []
                                            }
                                        by_email[req.email]['transports'].append(req.transport)
                                        by_email[req.email]['platforms'].append(req.platform)
                                self._requests_cache = by_email
                            except:
                                self._requests_cache = {}
                        return self._requests_cache
                    
                    def __getitem__(self, key):
                        """Access requests by index or email"""
                        all_requests = self._get_all_requests()
                        
                        if isinstance(key, int):
                            # Index access: requests[0]
                            emails = sorted(all_requests.keys())
                            if 0 <= key < len(emails):
                                email = emails[key]
                                return all_requests[email]
                            else:
                                raise IndexError(f"Request index {key} out of range")
                        elif isinstance(key, str):
                            # Email access: requests['email@example.com']
                            if key in all_requests:
                                return all_requests[key]
                            else:
                                raise KeyError(f"No peer request from '{key}'")
                        else:
                            raise TypeError(f"Invalid key type: {type(key)}")
                    
                    def __repr__(self):
                        # Get peer requests
                        all_requests = self._get_all_requests()
                        total = len(all_requests)
                        
                        if total == 0:
                            return "No pending peer requests"
                        
                        # Build string representation
                        lines = [f"Peer Requests ({total}):"]
                        
                        # Display each unique email
                        for email in sorted(all_requests.keys()):
                            data = all_requests[email]
                            transports_str = ", ".join(sorted(set(data['transports'])))
                            lines.append(f"  • {email} (via {transports_str})")
                        
                        lines.append("\nAccept with: client.add_peer('email')")
                        return "\n".join(lines)
                    
                    def __len__(self):
                        return len(self._get_all_requests())
                    
                    def __iter__(self):
                        """Allow iteration over request emails"""
                        return iter(sorted(self._get_all_requests().keys()))
                    
                    def list(self):
                        """Get list of unique emails with pending requests"""
                        return sorted(self._get_all_requests().keys())
                    
                    def check(self):
                        """Manually check for new peer requests"""
                        self._requests_cache = None  # Clear cache
                        return self._sync.peers_manager.check_all_peer_requests(verbose=True)
                
                return PeerRequestsProperty(self._sync)
            
            def __repr__(self):
                """Display peers and peer requests in a compact format"""
                from rich.console import Console
                from rich.panel import Panel
                from rich.text import Text
                from io import StringIO
                
                # Create string buffer for rich output
                string_buffer = StringIO()
                console = Console(file=string_buffer, force_terminal=True, width=75)
                
                # Get peers and peer requests
                peers_list = self._sync.peers
                
                # Check for peer requests
                try:
                    peer_requests_data = self._sync.peers_manager.check_all_peer_requests(verbose=False)
                    # Flatten to unique emails
                    peer_requests = set()
                    for transport_key, requests in peer_requests_data.items():
                        for request in requests:
                            peer_requests.add(request.email)
                    peer_requests = sorted(list(peer_requests))
                except:
                    peer_requests = []
                
                # Build content lines
                lines = []
                
                # Peers section
                if peers_list:
                    lines.append(Text("client.peers", style="bold green") + Text(f"  [0] or ['email']", style="dim"))
                    for i, email in enumerate(peers_list):
                        peer = self._sync.peers_manager.get_peer(email)
                        if peer:
                            verified_transports = peer.get_verified_transports()
                            transports_str = ", ".join(verified_transports) if verified_transports else "none"
                            lines.append(Text(f"  [{i}] {email:<28} ✓ {transports_str}", style=""))
                else:
                    lines.append(Text("client.peers", style="bold green") + Text("  None", style="dim"))
                
                # Separator
                if peers_list and peer_requests:
                    lines.append(Text(""))
                
                # Requests section
                if peer_requests:
                    lines.append(Text("client.peers.requests", style="bold yellow") + Text(f"  [0] or ['email']", style="dim"))
                    for i, email in enumerate(peer_requests):
                        # Find which transports the request came from
                        request_transports = []
                        for transport_key, requests in peer_requests_data.items():
                            for request in requests:
                                if request.email == email:
                                    request_transports.append(request.transport)
                        
                        transports_str = ", ".join(set(request_transports)) if request_transports else "?"
                        lines.append(Text(f"  [{i}] {email:<28} ⏳ via {transports_str}", style=""))
                elif peers_list:
                    if lines:
                        lines.append(Text(""))
                    lines.append(Text("client.peers.requests", style="bold yellow") + Text("  None", style="dim"))
                
                # Empty state
                if not peers_list and not peer_requests:
                    lines.append(Text("No peers yet. ", style="dim") + Text("Add with: client.add_peer('email')", style="dim italic"))
                
                # Create panel with all lines
                content = Text("\n").join(lines)
                title = Text("Peers & Requests", style="bold") + Text(f"  ({len(peers_list)} active, {len(peer_requests)} pending)", style="dim")
                
                panel = Panel(
                    content,
                    title=title,
                    title_align="left",
                    padding=(1, 2),
                    expand=False
                )
                
                console.print(panel)
                return string_buffer.getvalue().strip()
        
        return PeersProperty(self.sync, self)
    
    def get_peer(self, email: str):
        """
        Get a specific peer object
        
        Args:
            email: Email address of the peer
            
        Returns:
            Peer object with transport information
        """
        return self.sync.peers_manager.get_peer(email)
    
    @property
    def platform_names(self) -> List[str]:
        """Get list of authenticated platform names"""
        return list(self._platforms.keys())
    
    def get_platform(self, platform_name: str) -> Optional[BasePlatformClient]:
        """Get a specific platform client by name"""
        return self._platforms.get(platform_name)
    
    def __getattr__(self, name: str):
        """Allow attribute-style access to platforms"""
        # First check if it's a platform
        if name in self._platforms:
            return self._platforms[name]
        raise AttributeError(f"'{self.__class__.__name__}' object has no attribute '{name}'")
    
    def get_transports(self, platform_name: str) -> List[str]:
        """Get transport layers for a specific platform"""
        platform = self.get_platform(platform_name)
        return platform.get_transport_layers() if platform else []
    
    @property
    def all_transports(self) -> Dict[str, List[str]]:
        """Get all transport layers grouped by platform"""
        return {
            platform_name: platform.get_transport_layers()
            for platform_name, platform in self._platforms.items()
        }
    
    @property
    def one_step_transports(self) -> List[str]:
        """Get list of transport layers that are one step from being logged in (login_complexity == 1)"""
        one_step = []
        
        # Simply iterate through all instantiated transports
        for key, transport_instance in self.transport_instances.items():
            if hasattr(transport_instance, 'login_complexity') and transport_instance.login_complexity == 1:
                one_step.append(key)
        
        return one_step
    
    def __repr__(self) -> str:
        """String representation using rich for proper formatting"""
        from rich.console import Console
        from rich.table import Table
        from rich.panel import Panel
        from io import StringIO
        import sys
        
        # Show progress while loading
        total_steps = 3
        current_step = 1
        sys.stdout.write(f"\r[{current_step}/{total_steps}] Loading client info...")
        sys.stdout.flush()
        
        # Create a string buffer to capture the rich output
        string_buffer = StringIO()
        console = Console(file=string_buffer, force_terminal=True, width=100)
        
        # Create main table with single column for better formatting
        main_table = Table(show_header=False, show_edge=False, box=None, padding=0)
        main_table.add_column("", no_wrap=False)
        
        # Add folder path
        main_table.add_row(f"[dim].folder[/dim] = {self.folder}")
        
        # Add platforms section
        main_table.add_row("")  # Empty row for spacing
        main_table.add_row("[dim].platforms[/dim] [dim](for peer-to-peer communication)[/dim]")
        
        # Update progress
        current_step += 1
        sys.stdout.write(f"\r{' ' * 80}\r")  # Clear previous line
        sys.stdout.write(f"[{current_step}/{total_steps}] Checking platforms and transports...")
        sys.stdout.flush()
        
        # Get peer counts by platform and transport
        platform_peer_counts = {}
        transport_peer_counts = {}
        try:
            if hasattr(self, 'sync') and hasattr(self.sync, 'peers_manager'):
                # Get all peers
                peers_dict = self.sync.peers_manager.get_peers_dict()
                for email, peer in peers_dict.items():
                    if peer.platform:
                        # Count by platform
                        if peer.platform not in platform_peer_counts:
                            platform_peer_counts[peer.platform] = 0
                        platform_peer_counts[peer.platform] += 1
                        
                        # Count by transport
                        for transport in peer.get_verified_transports():
                            key = f"{peer.platform}.{transport}"
                            if key not in transport_peer_counts:
                                transport_peer_counts[key] = 0
                            transport_peer_counts[key] += 1
        except:
            pass
        
        # Add each platform with its transports
        for platform_name, platform in self._platforms.items():
            # Platform header with peer count
            platform_header = f"  [bold yellow].{platform_name}[/bold yellow]"
            
            # Add peer count for this platform
            if platform_name in platform_peer_counts:
                peer_count = platform_peer_counts[platform_name]
                platform_header += f" [dim]({peer_count} peer{'s' if peer_count != 1 else ''})[/dim]"
            
            # Try to get project ID from credentials or auth data
            project_info = ""
            if platform_name in ['google_personal', 'google_org']:
                # For Google Org, check if project_id is already loaded
                if platform_name == 'google_org' and hasattr(platform, 'project_id') and platform.project_id:
                    project_info = f" [dim](project: {platform.project_id})[/dim]"
                else:
                    # Try to get project ID from credentials file
                    try:
                        creds_path = None
                        if hasattr(platform, 'find_oauth_credentials'):
                            creds_path = platform.find_oauth_credentials()
                        elif hasattr(platform, 'credentials_path'):
                            creds_path = platform.credentials_path
                        
                        if creds_path and Path(creds_path).exists():
                            import json
                            with open(creds_path, 'r') as f:
                                creds_data = json.load(f)
                                if 'installed' in creds_data:
                                    project_id = creds_data['installed'].get('project_id')
                                    if project_id:
                                        project_info = f" [dim](project: {project_id})[/dim]"
                    except:
                        pass
            
            main_table.add_row(platform_header + project_info)
            
            # Get all available transport names (including uninitialized)
            transport_names = platform.get_transport_layers()
            
            for transport_name in transport_names:
                # Initialize status indicators
                api_status = "[red]✗[/red]"  # Default to not enabled
                auth_status = "[dim]✗[/dim]"  # Not authenticated by default
                transport_style = "dim"
                message = ""
                
                # Check if transport is actually initialized and setup
                transport_initialized = False
                if hasattr(platform, 'transports') and transport_name in platform.transports:
                    transport = platform.transports[transport_name]
                    # Check if this is an initialized transport (not a stub)
                    if hasattr(transport, '_setup_called') and transport._setup_called:
                        transport_initialized = True
                        auth_status = "[green]✓[/green]"
                    elif hasattr(transport, 'is_setup') and callable(transport.is_setup):
                        # For fully initialized transports, check is_setup
                        try:
                            if transport.is_setup():
                                transport_initialized = True
                                auth_status = "[green]✓[/green]"
                        except:
                            pass
                
                # Use static method to check API status
                # This works regardless of whether transport is initialized
                transport_map = None
                if platform_name == 'google_personal':
                    # Import the transport classes to use their static methods
                    transport_map = {
                        'gmail': 'syft_client.platforms.google_personal.gmail.GmailTransport',
                        'gdrive_files': 'syft_client.platforms.google_personal.gdrive_files.GDriveFilesTransport',
                        'gsheets': 'syft_client.platforms.google_personal.gsheets.GSheetsTransport',
                        'gforms': 'syft_client.platforms.google_personal.gforms.GFormsTransport'
                    }
                elif platform_name == 'google_org':
                    # Import the transport classes to use their static methods
                    transport_map = {
                        'gmail': 'syft_client.platforms.google_org.gmail.GmailTransport',
                        'gdrive_files': 'syft_client.platforms.google_org.gdrive_files.GDriveFilesTransport',
                        'gsheets': 'syft_client.platforms.google_org.gsheets.GSheetsTransport',
                        'gforms': 'syft_client.platforms.google_org.gforms.GFormsTransport'
                    }
                    
                if transport_map and transport_name in transport_map:
                        try:
                            # Import the transport class
                            module_path, class_name = transport_map[transport_name].rsplit('.', 1)
                            module = __import__(module_path, fromlist=[class_name])
                            transport_class = getattr(module, class_name)
                            
                            # Call static method to check API
                            if transport_class.check_api_enabled(platform):
                                api_status = "[green]✓[/green]"
                                transport_style = "green"
                            else:
                                api_status = "[red]✗[/red]"
                                transport_style = "dim"
                                # If API is disabled, show enable message
                                message = f" [dim](call .{transport_name}.enable_api())[/dim]"
                        except Exception as e:
                            # If check fails, see if it's an API disabled error
                            if "has not been used in project" in str(e) and "before or it is disabled" in str(e):
                                api_status = "[red]✗[/red]"
                                message = f" [dim](call .{transport_name}.enable_api())[/dim]"
                
                # Set message based on transport initialization status
                if not transport_initialized:
                    # Transport is not initialized
                    if api_status == "[green]✓[/green]":
                        # API is enabled but transport not initialized
                        message = " [dim](call .init() to initialize)[/dim]" if message == "" else message
                    else:
                        # API is disabled and transport not initialized
                        if message == "":
                            message = " [dim](not initialized)[/dim]"
                
                # Add peer count for this transport
                transport_peer_info = ""
                transport_key = f"{platform_name}.{transport_name}"
                if transport_key in transport_peer_counts:
                    peer_count = transport_peer_counts[transport_key]
                    transport_peer_info = f" [dim]({peer_count} peer{'s' if peer_count != 1 else ''})[/dim]"
                
                # Show both statuses
                main_table.add_row(f"    {api_status} {auth_status} [{transport_style}].{transport_name}[/{transport_style}]{transport_peer_info}{message}")
        
        # Update progress
        current_step += 1
        sys.stdout.write(f"\r{' ' * 80}\r")  # Clear previous line
        sys.stdout.write(f"[{current_step}/{total_steps}] Loading peer information...")
        sys.stdout.flush()
        
        # Add peers section if sync is available
        try:
            if hasattr(self, "sync") and hasattr(self.sync, "peers"):
                # Get peer counts
                peers_list = self.sync.peers
                peer_count = len(peers_list)
                
                # Check for requests
                request_count = 0
                try:
                    requests_data = self.sync.peers_manager.check_all_peer_requests(verbose=False)
                    # Count unique emails across all transports
                    unique_emails = set()
                    for transport_key, reqs in requests_data.items():
                        for req in reqs:
                            unique_emails.add(req.email)
                    request_count = len(unique_emails)
                except:
                    pass
                
                # Add separator
                main_table.add_row("")
                main_table.add_row("[dim]━" * 50 + "[/dim]")
                main_table.add_row("")
                
                # Add contacts section header
                if peer_count > 0 or request_count > 0:
                    main_table.add_row(f"[bold cyan].peers[/bold cyan]  [dim]({peer_count} active, {request_count} pending)[/dim]")
                    
                    # Show active contacts
                    if peer_count > 0:
                        main_table.add_row("")
                        for i, email in enumerate(peers_list[:3]):  # Show first 3
                            main_table.add_row(f"  [{i}] {email}")
                        if peer_count > 3:
                            main_table.add_row(f"  [dim]... and {peer_count - 3} more[/dim]")
                    
                    # Show pending requests
                    if request_count > 0:
                        main_table.add_row("")
                        main_table.add_row(f"  [yellow]⏳ {request_count} pending request{'s' if request_count != 1 else ''}[/yellow]")
                else:
                    main_table.add_row("[bold cyan].peers[/bold cyan]  [dim](none)[/dim]")
                    main_table.add_row("  [dim]Add peers with: client.add_peer('email')[/dim]")
        except:
            # If there's any error accessing contacts, just skip this section
            pass
        
        # Clear the progress message before final rendering
        sys.stdout.write(f"\r{' ' * 80}\r")
        sys.stdout.flush()
        
        # Create the panel
        panel = Panel(
            main_table,
            title=f"SyftClient.email = '{self.email}'",
            expand=False,
            width=100,
            padding=(1, 2)
        )
        
        # First capture the output to string
        console.print(panel)
        output = string_buffer.getvalue()
        string_buffer.close()
        
        # Return the output
        return output.strip()
    
    
    def __str__(self) -> str:
        """User-friendly string representation"""
        lines = [f"SyftClient - {self.email}"]
        
        # Platform info
        for platform_name, platform in self._platforms.items():
            transports = platform.get_transport_layers()
            lines.append(f"  • {platform_name}: {', '.join(transports)}")
        
        # Peers summary
        try:
            if hasattr(self, "sync") and hasattr(self.sync, "peers"):
                peers_list = self.sync.peers
                peer_count = len(peers_list)
                
                # Count requests
                request_count = 0
                try:
                    requests_data = self.sync.peers_manager.check_all_peer_requests(verbose=False)
                    unique_emails = set()
                    for transport_key, reqs in requests_data.items():
                        for req in reqs:
                            unique_emails.add(req.email)
                    request_count = len(unique_emails)
                except:
                    pass
                
                # Add peers line
                if peer_count > 0 or request_count > 0:
                    lines.append(f"  • peers: {peer_count} active, {request_count} pending")
                else:
                    lines.append("  • peers: none")
        except:
            pass
            
        return "\n".join(lines)
    
    def reset_wallet(self, confirm: bool = True) -> bool:
        """
        Reset the wallet by deleting all stored credentials and tokens.
        
        Args:
            confirm: If True, ask for confirmation before deleting (default: True)
            
        Returns:
            bool: True if wallet was reset, False if cancelled
        """
        from pathlib import Path
        import shutil
        
        # Get wallet directory path
        wallet_dir = Path.home() / ".syft"
        
        if not wallet_dir.exists():
            print("No wallet directory found at ~/.syft")
            return True
        
        if confirm:
            # Show what will be deleted
            print(f"\n⚠️  WARNING: This will delete all stored credentials!")
            print(f"\nWallet directory: {wallet_dir}")
            
            # Count files that will be deleted
            file_count = sum(1 for _ in wallet_dir.rglob('*') if _.is_file())
            if file_count > 0:
                print(f"Files to be deleted: {file_count}")
                
                # Show some example files
                example_files = list(wallet_dir.rglob('*'))[:5]
                for f in example_files:
                    if f.is_file():
                        print(f"  - {f.relative_to(wallet_dir)}")
                if file_count > 5:
                    print(f"  ... and {file_count - 5} more files")
            
            response = input("\nAre you sure you want to delete all wallet data? (yes/no): ")
            if response.lower() != 'yes':
                print("Wallet reset cancelled.")
                return False
        
        try:
            # Delete the entire wallet directory
            shutil.rmtree(wallet_dir)
            print(f"\n✓ Wallet directory deleted: {wallet_dir}")
            print("All stored credentials have been removed.")
            print("\nYou will need to authenticate again on your next login.")
            return True
        except Exception as e:
            print(f"\n✗ Error deleting wallet: {e}")
            return False
    
    def _login(self, provider: Optional[str] = None, verbose: bool = False, init_transport: bool = True, wizard: Optional[bool] = None, accept_requests: bool = True) -> None:
        """
        Instance method that handles the actual login process
        
        Args:
            provider: Optional provider override
            verbose: Whether to print progress
            init_transport: Whether to initialize transport layers
            wizard: Whether to run interactive setup wizard
            
        Raises:
            Exception: If authentication fails
        """
        # Progress tracking
        import sys
        import time
        total_steps = 9  # Added steps for peer requests and cache warming
        current_step = 0
        
        def print_progress(step: int, message: str, is_final: bool = False):
            """Print progress with carriage return"""
            if verbose:
                if is_final:
                    # Clear the line first, then print final message
                    sys.stdout.write(f"\r{' ' * 80}\r")
                    sys.stdout.flush()
                    print(f"✅ {message}")
                else:
                    # Progress message with carriage return
                    sys.stdout.write(f"\r[{step}/{total_steps}] {message}...{' ' * 40}\r")
                    sys.stdout.flush()
                    # Small delay to make progress visible
                    time.sleep(0.1)
        
        # Step 1: Starting login
        current_step += 1
        print_progress(current_step, f"Starting login for {self.email}")
        
        # Step 2: Platform detection
        current_step += 1
        print_progress(current_step, "Detecting email platform")
        platform = detect_primary_platform(self.email, provider)
        
        # Step 3: Environment detection
        current_step += 1
        print_progress(current_step, "Detecting environment")
        environment = detect_environment()
        
        # Step 4: Create platform client
        from .platforms import get_platform_client
        
        try:
            current_step += 1
            # Create user-friendly platform description for initialization
            if platform.value == 'google_personal':
                init_desc = "Google client"
            elif platform.value == 'google_org':
                init_desc = "Google Workspace client"
            elif platform.value == 'microsoft':
                init_desc = "Microsoft client"
            else:
                init_desc = f"{platform.value} client"
            
            print_progress(current_step, f"Initializing {init_desc}")
            client = get_platform_client(platform, self.email, init_transport=init_transport, wizard=wizard)
            
            # Step 5: Authenticate
            current_step += 1
            # Create simple, non-scary platform description
            if platform.value in ['google_personal', 'google_org']:
                platform_desc = f"Google ({self.email})"
            elif platform.value == 'microsoft':
                platform_desc = f"Microsoft ({self.email})"
            else:
                platform_desc = f"{platform.value} ({self.email})"
            
            print_progress(current_step, f"Authenticating via {platform_desc}")
            auth_result = client.authenticate()
            
            # Add the authenticated platform to this client
            self.add_platform(client, auth_result)
            
<<<<<<< HEAD
            # Step 6: Setup local environment
            current_step += 1
            print_progress(current_step, "Setting up local SyftBox directory")
            
            # Temporarily suppress output from directory creation
            import io, contextlib
            if verbose:
                f = io.StringIO()
                with contextlib.redirect_stdout(f):
                    self._create_local_syftbox_directory()
                # Check if it was created or exists
                output = f.getvalue()
                if "Created" in output:
                    pass  # Progress already shown
                elif "Using existing" in output:
                    pass  # Progress already shown
            else:
                self._create_local_syftbox_directory()
            
            # Clear peer caches
            if verbose:
                f = io.StringIO()
                with contextlib.redirect_stdout(f):
                    try:
                        self.sync.peers_manager.clear_all_caches(verbose=True)
                    except:
                        pass
            else:
                try:
                    self.sync.peers_manager.clear_all_caches(verbose=False)
                except:
                    pass
=======
            # Create local SyftBox directory after successful authentication
            self._create_local_syftbox_directory()

            # Setup job directories if syft-job is available
            self._setup_job_directories()
            
>>>>>>> b86bf8b5
            
            # Step 7: Initialize transports
            current_step += 1
            print_progress(current_step, "Activating peer-to-peer channels")
            if init_transport:
                self._initialize_all_transports()
            
            # Check for secondary platforms (don't count as step)
            secondary_platforms = get_secondary_platforms()
            
            # Step 8: Check for peer requests
            current_step += 1
            print_progress(current_step, "Checking for peer requests")
            peer_request_output = None
            accepted_peers = []
            try:
                # Check for peer requests
                if hasattr(self, 'sync') and hasattr(self.sync, 'peers_manager'):
                    # Get all peer requests
                    peer_requests_data = self.sync.peers_manager.check_all_peer_requests(verbose=False)
                    
                    # Collect unique emails from all requests
                    unique_peer_emails = set()
                    for transport_key, requests in peer_requests_data.items():
                        for request in requests:
                            unique_peer_emails.add(request.email)
                    
                    # Accept requests if flag is True
                    if accept_requests and unique_peer_emails:
                        for peer_email in unique_peer_emails:
                            try:
                                # Silently accept each peer
                                success = self.add_peer(peer_email)
                                if success:
                                    accepted_peers.append(peer_email)
                            except:
                                # Continue even if one fails
                                pass
                    
                    # Generate output message
                    if unique_peer_emails:
                        if accept_requests and accepted_peers:
                            peer_request_output = f"📬 Automatically accepted {len(accepted_peers)} peer request{'s' if len(accepted_peers) != 1 else ''}: {', '.join(accepted_peers)}"
                        elif not accept_requests:
                            import io, contextlib
                            f = io.StringIO()
                            with contextlib.redirect_stdout(f):
                                self.sync.peers_manager.check_all_peer_requests(verbose=True)
                            peer_request_output = f.getvalue().strip()
            except Exception:
                # If there's any error checking peer requests, just continue
                pass
            
            # Step 9: Warm the cache
            current_step += 1
            print_progress(current_step, "Warming the cache")
            str_self = str(self)
            
            # Final success message with peer count
            peer_count = 0
            try:
                if hasattr(self, 'sync') and hasattr(self.sync, 'peers'):
                    peer_count = len(self.sync.peers)
            except:
                pass
            
            # Get list of active transports
            active_transports = []
            for platform_name, platform in self._platforms.items():
                for transport in platform.get_transport_layers():
                    if hasattr(platform, transport):
                        transport_obj = getattr(platform, transport)
                        if hasattr(transport_obj, 'is_setup') and transport_obj.is_setup():
                            active_transports.append(transport.title())
            
            if peer_count > 0:
                print_progress(total_steps, f"Connected peer-to-peer to {peer_count} peer{'s' if peer_count != 1 else ''} via: {', '.join(active_transports)}", is_final=True)
            else:
                print_progress(total_steps, f"Peer-to-peer ready via: {', '.join(active_transports)}", is_final=True)
            
            # Print peer request output if there were any
            if verbose and peer_request_output:
                print(f"\n{peer_request_output}")
                
        except NotImplementedError as e:
            if verbose:
                print(f"\n❌ Login failed: {e}")
            raise e
        except Exception as e:
            if verbose:
                print(f"\n❌ Authentication failed: {e}")
            raise
    
    @staticmethod
    def reset_wallet_static(confirm: bool = True) -> bool:
        """
        Static method to reset the wallet without needing a client instance.
        
        Args:
            confirm: If True, ask for confirmation before deleting (default: True)
            
        Returns:
            bool: True if wallet was reset, False if cancelled
        """
        # Create a dummy client just to use the instance method
        dummy = SyftClient("dummy@example.com")
        return dummy.reset_wallet(confirm)
    
    @staticmethod
    def login(email: Optional[str] = None, provider: Optional[str] = None, 
              quickstart: bool = True, verbose: bool = True, init_transport: bool = True, 
              wizard: Optional[bool] = None, accept_requests: bool = True, **kwargs) -> 'SyftClient':
        """
        Simple login function for syft_client
        
        Args:
            email: Email address to authenticate as
            provider: Email provider name (e.g., 'google', 'microsoft'). Required if auto-detection fails.
            quickstart: If True and in supported environment, use fastest available login
            verbose: If True (default), show login progress. Set to False for silent login
            init_transport: If True (default), initialize transport layers during login. If False, skip transport initialization.
            wizard: If True, run interactive setup wizard for credentials. If None, auto-detect based on missing credentials.
            accept_requests: If True (default), automatically accept all pending peer requests. Set to False to skip.
            **kwargs: Additional arguments for authentication
            
        Returns:
            SyftClient: Authenticated client object with platform and transport layers
        """
        # Step 0: Validate email input
        if email is None:
            environment = detect_environment()
            if environment == Environment.COLAB:
                # In Colab, try to get email from auth
                try:
                    from google.colab import auth as colab_auth
                    # Authenticate the Colab user
                    colab_auth.authenticate_user()
                    
                    # Use the Drive API to get the email address
                    # This is more reliable than using google.auth.default()
                    from googleapiclient.discovery import build
                    service = build('drive', 'v3')
                    about = service.about().get(fields="user(emailAddress)").execute()
                    email = about['user']['emailAddress']
                    
                    if email and '@' in email:
                        print(f"Auto-detected email from Colab: {email}")
                    else:
                        raise ValueError("Could not detect email from Colab auth. Please specify: login(email='your@gmail.com')")
                except Exception as e:
                    # If anything fails, show the actual error for debugging
                    import traceback
                    print(f"Debug: Colab auth error: {e}")
                    traceback.print_exc()
                    raise ValueError("Please specify an email: login(email='your@gmail.com')")
            else:
                # Look for existing emails in ~/.syft
                from pathlib import Path
                syft_dir = Path.home() / ".syft"
                
                if syft_dir.exists():
                    # Find email-like directory names
                    email_dirs = []
                    for item in syft_dir.iterdir():
                        if item.is_dir() and '_at_' in item.name:
                            # Convert back from safe format to email
                            # Format is: email_at_domain_com -> email@domain.com
                            parts = item.name.split('_at_')
                            if len(parts) == 2:
                                local_part = parts[0]
                                domain_parts = parts[1].split('_')
                                if len(domain_parts) >= 2:
                                    # Reconstruct domain with dots
                                    domain = '.'.join(domain_parts)
                                    email_candidate = f"{local_part}@{domain}"
                                    # Basic email validation
                                    if '.' in domain:
                                        email_dirs.append((item, email_candidate))
                    
                    if len(email_dirs) == 1:
                        # Only one email found, use it
                        _, email = email_dirs[0]
                        print(f"📧 Using email from ~/.syft: {email}")
                    elif len(email_dirs) > 1:
                        # Multiple emails found, ask user to choose
                        print("\n📧 Multiple email accounts found in ~/.syft:")
                        for i, (_, email_addr) in enumerate(email_dirs):
                            print(f"  {i+1}. {email_addr}")
                        print(f"  {len(email_dirs)+1}. Enter a different email")
                        
                        choice = input(f"\nSelect an option (1-{len(email_dirs)+1}): ").strip()
                        
                        try:
                            choice_idx = int(choice) - 1
                            if 0 <= choice_idx < len(email_dirs):
                                _, email = email_dirs[choice_idx]
                            elif choice_idx == len(email_dirs):
                                email = input("Enter your email: ").strip()
                                if not email:
                                    raise ValueError("Email cannot be empty")
                            else:
                                raise ValueError("Invalid choice")
                        except (ValueError, IndexError):
                            raise ValueError("Invalid selection. Please run login() again.")
                    else:
                        raise ValueError("Please specify an email: login(email='your@email.com')")
                else:
                    raise ValueError("Please specify an email: login(email='your@email.com')")
        
        # Create SyftClient and login
        client = SyftClient(email)
        client._login(provider=provider, verbose=verbose, init_transport=init_transport, wizard=wizard, accept_requests=accept_requests)
        return client<|MERGE_RESOLUTION|>--- conflicted
+++ resolved
@@ -28,12 +28,9 @@
         self._platforms: Dict[str, BasePlatformClient] = {}
         self.transport_instances: Dict[str, Any] = {}  # platform:transport -> instance
         self.local_syftbox_dir: Optional[Path] = None
-<<<<<<< HEAD
         self._sync = None  # Lazy-loaded sync manager
         self.verbose = True  # Default verbose mode
-=======
         self._job_client = None # Cache for lazy-loaded job client
->>>>>>> b86bf8b5
         
     @property
     def platforms(self):
@@ -1144,7 +1141,6 @@
             # Add the authenticated platform to this client
             self.add_platform(client, auth_result)
             
-<<<<<<< HEAD
             # Step 6: Setup local environment
             current_step += 1
             print_progress(current_step, "Setting up local SyftBox directory")
@@ -1177,14 +1173,9 @@
                     self.sync.peers_manager.clear_all_caches(verbose=False)
                 except:
                     pass
-=======
-            # Create local SyftBox directory after successful authentication
-            self._create_local_syftbox_directory()
 
             # Setup job directories if syft-job is available
             self._setup_job_directories()
-            
->>>>>>> b86bf8b5
             
             # Step 7: Initialize transports
             current_step += 1
