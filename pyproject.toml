--- conflicted
+++ resolved
@@ -32,13 +32,9 @@
     "dnspython>=2.3.0",
     "cryptography>=41.0.0",
     "rich>=13.0.0",
-<<<<<<< HEAD
     "watchdog>=3.0.0",
     "syft-serve>=0.1.0"
-=======
-    "syft-serve",
     "loguru>=0.7.3",
->>>>>>> 47be8a12
 ]
 
 [project.optional-dependencies]
